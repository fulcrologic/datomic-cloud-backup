--- conflicted
+++ resolved
@@ -331,21 +331,12 @@
    Uses *id-cache-max-size* for the cache size limit."
   [db-name]
   (or (get @global-id-cache db-name)
-<<<<<<< HEAD
     (let [state {:cache            (idc/new-lru-cache {:max-size *id-cache-max-size*})
                  :max-eidx         (atom 0)
                  ;; Stats for understanding cache effectiveness
                  :monotonic-new    (atom 0)  ; IDs skipped via monotonic detection (eidx > max-eidx)
                  :avet-hit         (atom 0)  ; Cache miss but found in AVET
                  :avet-miss-new    (atom 0)} ; Cache miss, not in AVET, so actually new
-=======
-    (let [state {:cache         (idc/new-lru-cache {:max-size *id-cache-max-size*})
-                 :max-eidx      (atom 0)
-                 ;; Stats for understanding cache effectiveness
-                 :monotonic-new (atom 0)                    ; IDs skipped via monotonic detection (eidx > max-eidx)
-                 :avet-hit      (atom 0)                    ; Cache miss but found in AVET
-                 :avet-miss-new (atom 0)}                   ; Cache miss, not in AVET, so actually new
->>>>>>> cacce153
           ]
       (swap! global-id-cache assoc db-name state)
       state)))
@@ -399,15 +390,9 @@
    - :max-eidx - Current maximum entity index seen"
   [{:keys [cache max-eidx monotonic-new avet-hit avet-miss-new]}]
   (assoc (idc/cache-stats cache)
-<<<<<<< HEAD
     :max-eidx      @max-eidx
     :monotonic-new @monotonic-new
     :avet-hit      @avet-hit
-=======
-    :max-eidx @max-eidx
-    :monotonic-new @monotonic-new
-    :avet-hit @avet-hit
->>>>>>> cacce153
     :avet-miss-new @avet-miss-new))
 
 ;; Verification support - 1% random verification
